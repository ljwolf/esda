"""
Spatial autocorrelation for binary attributes

"""
__author__ = "Sergio J. Rey <srey@asu.edu> , Luc Anselin <luc.anselin@asu.edu>"

from libpysal.weights.spatial_lag import lag_spatial
from .tabular import _univariate_handler
from scipy.stats import chi2_contingency
from scipy.stats import chi2
import numpy as np
import pandas as pd
from .crand import (
    crand as _crand_plus,
    njit as _njit,
    _prepare_univariate,
    _prepare_bivariate,
)

__all__ = ["Join_Counts"]

PERMUTATIONS = 999


class Join_Counts(object):
    """Binary Join Counts


    Parameters
    ----------

    y               : array
                      binary variable measured across n spatial units
    w               : W
                      spatial weights instance
    permutations    : int
                      number of random permutations for calculation of pseudo-p_values

    Attributes
    ----------
    y            : array
                   original variable
    w            : W
                   original w object
    permutations : int
                   number of permutations
    bb           : float
                   number of black-black joins
    ww           : float
                   number of white-white joins
    bw           : float
                   number of black-white joins
    J            : float
                   number of joins
    sim_bb       : array
                   (if permutations>0)
                   vector of bb values for permuted samples
    p_sim_bb     : array
                  (if permutations>0)
                   p-value based on permutations (one-sided)
                   null: spatial randomness
                   alternative: the observed bb is greater than under randomness
    mean_bb      : float
                   average of permuted bb values
    min_bb       : float
                   minimum of permuted bb values
    max_bb       : float
                   maximum of permuted bb values
    sim_bw       : array
                   (if permutations>0)
                   vector of bw values for permuted samples
    p_sim_bw     : array
                   (if permutations>0)
                   p-value based on permutations (one-sided)
                   null: spatial randomness
                   alternative: the observed bw is greater than under randomness
    mean_bw      : float
                   average of permuted bw values
    min_bw       : float
                   minimum of permuted bw values
    max_bw       : float
                   maximum of permuted bw values
    chi2         : float
                   Chi-square statistic on contingency table for join counts
    chi2_p       : float
                   Analytical p-value for chi2
    chi2_dof     : int
                   Degrees of freedom for analytical chi2
    crosstab     : DataFrame
                   Contingency table for observed join counts
    expected     : DataFrame
                   Expected contingency table for the null 
    p_sim_chi2   : float
                   p-value for chi2 under random spatial permutations



    Examples
    --------

    >>> import numpy as np
    >>> import libpysal
    >>> w = libpysal.weights.lat2W(4, 4)
    >>> y = np.ones(16)
    >>> y[0:8] = 0
    >>> np.random.seed(12345)
    >>> from esda.join_counts import Join_Counts
    >>> jc = Join_Counts(y, w)
    >>> jc.bb
    10.0
    >>> jc.bw
    4.0
    >>> jc.ww
    10.0
    >>> jc.J
    24.0
    >>> len(jc.sim_bb)
    999
    >>> round(jc.p_sim_bb, 3)
    0.003
    >>> round(np.mean(jc.sim_bb), 3)
    5.547
    >>> np.max(jc.sim_bb)
    10.0
    >>> np.min(jc.sim_bb)
    0.0
    >>> len(jc.sim_bw)
    999
    >>> jc.p_sim_bw
    1.0
    >>> np.mean(jc.sim_bw)
    12.811811811811811
    >>> np.max(jc.sim_bw)
    24.0
    >>> np.min(jc.sim_bw)
    7.0
    >>> round(jc.chi2_p, 3)
    0.004
    >>> jc.p_sim_chi2
    0.002

    Notes
    -----
    Technical details and derivations can be found in :cite:`cliff81`.

    """

    def __init__(self, y, w, permutations=PERMUTATIONS):
        y = np.asarray(y).flatten()
        w.transformation = "b"  # ensure we have binary weights
        self.w = w
        self.adj_list = self.w.to_adjlist(remove_symmetric=False)
        self.y = y
        self.permutations = permutations
        self.J = w.s0 / 2.0
        results = self.__calc(self.y)
        self.bb = results[0]
        self.ww = results[1]
        self.bw = results[2]
        self.chi2 = results[3]
        self.chi2_p = results[4]
        self.chi2_dof = results[5]
        self.autocorr_pos = self.bb + self.ww
        self.autocorr_neg = self.bw

        crosstab = pd.DataFrame(data=results[-1])
        id_names = ["W", "B"]
        idx = pd.Index(id_names, name="Focal")
        crosstab.set_index(idx, inplace=True)
        crosstab.columns = pd.Index(id_names, name="Neighbor")
        self.crosstab = crosstab
        expected = pd.DataFrame(data=results[6])
        expected.set_index(idx, inplace=True)
        expected.columns = pd.Index(id_names, name="Neighbor")
        self.expected = expected
        self.calc = self.__calc

        if permutations:
            sim = []
            i = 0
            while i < permutations:
                try:
                    res = self.__calc(np.random.permutation(self.y))
                    sim.append(res)
                    i += 1
                except ValueError:
                    # expected count of 0 -> inadmissible
                    pass
            sim_jc = np.array(sim, dtype=object)
            self.sim_bb = sim_jc[:, 0]
            self.min_bb = np.min(self.sim_bb)
            self.mean_bb = np.mean(self.sim_bb)
            self.max_bb = np.max(self.sim_bb)
            self.sim_bw = sim_jc[:, 2]
            self.min_bw = np.min(self.sim_bw)
            self.mean_bw = np.mean(self.sim_bw)
            self.max_bw = np.max(self.sim_bw)
            self.sim_autocurr_pos = sim_jc[:, 0] + sim_jc[:, 1]
            self.sim_autocurr_neg = sim_jc[:, 2]
            self.sim_chi2 = sim_jc[:, 3]

            stat = (
                (self.autocorr_pos - np.mean(self.sim_autocurr_pos)) ** 2
                / np.mean(self.sim_autocurr_pos) ** 2
                + (self.autocorr_neg - np.mean(self.sim_autocurr_neg)) ** 2
                / np.mean(self.sim_autocurr_pos) ** 2
            )
            self.sim_autocorr_chi2 = 1 - chi2.cdf(stat, 1)

            p_sim_bb = self.__pseudop(self.sim_bb, self.bb)
            p_sim_bw = self.__pseudop(self.sim_bw, self.bw)
            p_sim_chi2 = self.__pseudop(self.sim_chi2, self.chi2)
            p_sim_autocorr_pos = self.__pseudop(
                self.sim_autocurr_pos, self.autocorr_pos
            )
            p_sim_autocorr_neg = self.__pseudop(
                self.sim_autocurr_neg, self.autocorr_neg
            )
            self.p_sim_bb = p_sim_bb
            self.p_sim_bw = p_sim_bw
            self.p_sim_chi2 = p_sim_chi2
            self.p_sim_autocorr_pos = p_sim_autocorr_pos
            self.p_sim_autocorr_neg = p_sim_autocorr_neg

    def __calc(self, z):
        adj_list = self.adj_list
        zseries = pd.Series(z, index=self.w.id_order)
        focal = zseries.loc[adj_list.focal].values
        neighbor = zseries.loc[adj_list.neighbor].values
        sim = focal == neighbor
        dif = 1 - sim
<<<<<<< HEAD
        bb = (focal * sim).sum()
        ww = ((1 - focal) * sim).sum()
        bw = (focal * dif).sum()
        wb = ((1 - focal) * dif).sum()
        table = [[ww, wb], [bw, bb]]
=======
        bb = (focal * sim).sum() / 2
        ww = ((1-focal) * sim).sum() / 2
        bw = (focal * dif).sum() / 2
        wb = ((1-focal) * dif).sum() /2
        table = [[ww, wb],
                [bw, bb]]
>>>>>>> 4e650add
        chi2 = chi2_contingency(table)
        stat, pvalue, dof, expected = chi2
        return (bb, ww, bw + wb, stat, pvalue, dof, expected, np.array(table))

    def __pseudop(self, sim, jc):
        above = sim >= jc
        larger = sum(above)
        psim = (larger + 1.0) / (self.permutations + 1.0)
        return psim

    @property
    def _statistic(self):
        return self.bw

    @classmethod
    def by_col(
        cls, df, cols, w=None, inplace=False, pvalue="sim", outvals=None, **stat_kws
    ):
        """
        Function to compute a Join_Count statistic on a dataframe

        Arguments
        ---------
        df          :   pandas.DataFrame
                        a pandas dataframe with a geometry column
        cols        :   string or list of string
                        name or list of names of columns to use to compute the statistic
        w           :   pysal weights object
                        a weights object aligned with the dataframe. If not provided, this
                        is searched for in the dataframe's metadata
        inplace     :   bool
                        a boolean denoting whether to operate on the dataframe inplace or to
                        return a series contaning the results of the computation. If
                        operating inplace, the derived columns will be named
                        'column_join_count'
        pvalue      :   string
                        a string denoting which pvalue should be returned. Refer to the
                        the Join_Count statistic's documentation for available p-values
        outvals     :   list of strings
                        list of arbitrary attributes to return as columns from the
                        Join_Count statistic
        **stat_kws  :   keyword arguments
                        options to pass to the underlying statistic. For this, see the
                        documentation for the Join_Count statistic.

        Returns
        --------
        If inplace, None, and operation is conducted on dataframe in memory. Otherwise,
        returns a copy of the dataframe with the relevant columns attached.

        """
        if outvals is None:
            outvals = []
            outvals.extend(["bb", "p_sim_bw", "p_sim_bb"])
            pvalue = ""
        return _univariate_handler(
            df,
            cols,
            w=w,
            inplace=inplace,
            pvalue=pvalue,
            outvals=outvals,
            stat=cls,
            swapname="bw",
            **stat_kws
        )


# --------------------------------------------------------------
# Conditional Randomization Function Implementations
# --------------------------------------------------------------
@_njit(fastmath=True)
def _local_join_count_crand():
    raise NotImplementedError<|MERGE_RESOLUTION|>--- conflicted
+++ resolved
@@ -229,20 +229,12 @@
         neighbor = zseries.loc[adj_list.neighbor].values
         sim = focal == neighbor
         dif = 1 - sim
-<<<<<<< HEAD
-        bb = (focal * sim).sum()
-        ww = ((1 - focal) * sim).sum()
-        bw = (focal * dif).sum()
-        wb = ((1 - focal) * dif).sum()
-        table = [[ww, wb], [bw, bb]]
-=======
         bb = (focal * sim).sum() / 2
         ww = ((1-focal) * sim).sum() / 2
         bw = (focal * dif).sum() / 2
         wb = ((1-focal) * dif).sum() /2
         table = [[ww, wb],
                 [bw, bb]]
->>>>>>> 4e650add
         chi2 = chi2_contingency(table)
         stat, pvalue, dof, expected = chi2
         return (bb, ww, bw + wb, stat, pvalue, dof, expected, np.array(table))
